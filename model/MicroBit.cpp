--- conflicted
+++ resolved
@@ -86,14 +86,8 @@
     accelerometer(MicroBitAccelerometer::autoDetect(_i2c)),
     compass(MicroBitCompass::autoDetect(_i2c)),
     compassCalibrator(compass, accelerometer, display, storage),
-<<<<<<< HEAD
     audio(io.P0, io.speaker, adc, io.microphone, io.runmic),
-    log(flash)
-
-=======
-    audio(io.P0, io.speaker),
     log(flash, serial)
->>>>>>> f7504944
 {
     // Clear our status
     status = 0;
