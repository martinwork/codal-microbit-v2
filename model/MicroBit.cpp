/*
The MIT License (MIT)

Copyright (c) 2016 Lancaster University, UK.

Permission is hereby granted, free of charge, to any person obtaining a
copy of this software and associated documentation files (the "Software"),
to deal in the Software without restriction, including without limitation
the rights to use, copy, modify, merge, publish, distribute, sublicense,
and/or sell copies of the Software, and to permit persons to whom the
Software is furnished to do so, subject to the following conditions:

The above copyright notice and this permission notice shall be included in
all copies or substantial portions of the Software.

THE SOFTWARE IS PROVIDED "AS IS", WITHOUT WARRANTY OF ANY KIND, EXPRESS OR
IMPLIED, INCLUDING BUT NOT LIMITED TO THE WARRANTIES OF MERCHANTABILITY,
FITNESS FOR A PARTICULAR PURPOSE AND NONINFRINGEMENT. IN NO EVENT SHALL
THE AUTHORS OR COPYRIGHT HOLDERS BE LIABLE FOR ANY CLAIM, DAMAGES OR OTHER
LIABILITY, WHETHER IN AN ACTION OF CONTRACT, TORT OR OTHERWISE, ARISING
FROM, OUT OF OR IN CONNECTION WITH THE SOFTWARE OR THE USE OR OTHER
DEALINGS IN THE SOFTWARE.
*/


#include "MicroBit.h"
#include "Timer.h"
#include "MicroBitDevice.h"
#include "MicroBitMemoryMap.h"
#include "CodalDmesg.h"

using namespace codal;

//
// Matrix layout model for LED Matrix
//
static const MatrixPoint ledMatrixPositions[5*5] =
{
    {0,0},{0,1},{0,2},{0,3},{0,4},
    {1,0},{1,1},{1,2},{1,3},{1,4},
    {2,0},{2,1},{2,2},{2,3},{2,4},
    {3,0},{3,1},{3,2},{3,3},{3,4},
    {4,0},{4,1},{4,2},{4,3},{4,4}
};

static const uint32_t reflash_status = 0xffffffff;

static volatile MicroBitNoInitMemoryRegion __attribute__ ((section (".noinit"))) microbit_no_init_memory_region;

/**
  * Constructor.
  *
  * Create a representation of a micro:bit device, which includes member variables
  * that represent various device drivers used to control aspects of the micro:bit.
  */
MicroBit::MicroBit() :

#if CONFIG_ENABLED(DEVICE_BLE)
    bleManager(),
    ble( &bleManager),
#endif

    systemTimer(NRF_TIMER1, TIMER1_IRQn),
    adcTimer(NRF_TIMER2, TIMER2_IRQn),

    capTouchTimer(NRF_TIMER3, TIMER3_IRQn),
    timer(systemTimer),
    messageBus(),
    adc(adcTimer, 91),
    touchSensor(capTouchTimer),
    io(adc, touchSensor),
    serial(io.usbTx, io.usbRx, NRF_UARTE0),
    _i2c(io.sda, io.scl),
    i2c(io.P20, io.P19),
    power(_i2c, io, systemTimer),
    flash(_i2c, io, power),
    internalFlash(MICROBIT_STORAGE_PAGE, 1, MICROBIT_CODEPAGESIZE),
    storage(internalFlash, 0),
    ledRowPins{&io.row1, &io.row2, &io.row3, &io.row4, &io.row5},
    ledColPins{&io.col1, &io.col2, &io.col3, &io.col4, &io.col5},
    ledMatrixMap{ 5, 5, 5, 5, (Pin**)ledRowPins, (Pin**)ledColPins, ledMatrixPositions},
    display(ledMatrixMap),
    buttonA(io.P5, DEVICE_ID_BUTTON_A, DEVICE_BUTTON_ALL_EVENTS, ACTIVE_LOW),
    buttonB(io.P11, DEVICE_ID_BUTTON_B, DEVICE_BUTTON_ALL_EVENTS, ACTIVE_LOW),
    buttonAB(DEVICE_ID_BUTTON_A, DEVICE_ID_BUTTON_B, DEVICE_ID_BUTTON_AB),
    logo(io.logo, touchSensor, CAPTOUCH_DEFAULT_CALIBRATION),
    radio(),
    thermometer(),
    accelerometer(MicroBitAccelerometer::autoDetect(_i2c)),
    compass(MicroBitCompass::autoDetect(_i2c)),
    compassCalibrator(compass, accelerometer, display, storage),
    audio(io.P0, io.speaker, adc, io.microphone, io.runmic),
    log(flash, power, serial)
{
    // Clear our status
    status = 0;

    /*
    // Ensure NFC pins are configured as GPIO. If not, update the non-volatile UICR.
    if (NRF_UICR->NFCPINS)
    {
        DMESG("RESET UICR\n");
        // Enable Flash Writes
        NRF_NVMC->CONFIG = (NVMC_CONFIG_WEN_Wen << NVMC_CONFIG_WEN_Pos);
        while (NRF_NVMC->READY == NVMC_READY_READY_Busy);

        // Configure PINS for GPIO use.
        NRF_UICR->NFCPINS = 0;

        // Disable Flash Writes
        NRF_NVMC->CONFIG = (NVMC_CONFIG_WEN_Ren << NVMC_CONFIG_WEN_Pos);
        while (NRF_NVMC->READY == NVMC_READY_READY_Busy);

        // Reset, so the changes can take effect.
        NVIC_SystemReset();
    }
    */

    // Configure serial port for debugging

    //SERIAL_TODO:
    // serial.set_flow_control(mbed::Serial::Disabled);
    //serial.baud(115200);

    // Enable the serial port as a deep sleep wake event. (Useful for MicroPython REPL, for example)
    #if CONFIG_ENABLED(MICROBIT_USB_SERIAL_WAKE)
        serial.status |= CODAL_SERIAL_STATUS_DEEPSLEEP;
    #endif

    // Add pullup resisitor to IRQ line (it's floating ACTIVE LO)
    io.irq1.getDigitalValue();
    io.irq1.setPull(PullMode::Up);
    io.irq1.setActiveLo();

    _i2c.setFrequency(400000);

    // Bring up our display pins as high drive.
    for (NRF52Pin *p : ledRowPins)
        p->setHighDrive(true);

    for (NRF52Pin *p : ledColPins)
        p->setHighDrive(true);

    // Bring up internal speaker as high drive.
    io.speaker.setHighDrive(true);
}

/**
  * Post constructor initialisation method.
  *
  * This call will initialised the scheduler, memory allocator and Bluetooth stack.
  *
  * This is required as the Bluetooth stack can't be brought up in a
  * static context i.e. in a constructor.
  *
  * @code
  * uBit.init();
  * @endcode
  *
  * @note This method must be called before user code utilises any functionality
  *       contained within the GenuinoZero class.
  */
int MicroBit::init()
{
    if (status & DEVICE_INITIALIZED)
        return DEVICE_NOT_SUPPORTED;

    status |= DEVICE_INITIALIZED;

    // On a hard reset, wait for the USB interface chip to come online.
    if(NRF_POWER->RESETREAS == 0)
    {
        microbit_no_init_memory_region.resetClickCount = 0;
        target_wait(KL27_POWER_ON_DELAY);
    }
    else
    {
        microbit_no_init_memory_region.resetClickCount++;
    }

#if CONFIG_ENABLED(DEVICE_BLE)
    // Ensure BLE bootloader settings are up to date.
    // n.b. this only performs a write operation if the settings stored in FLASH are out of date.
    MicroBitPartialFlashingService::validateBootloaderSettings();
#endif

    // Determine if we have been reprogrammed. If so, follow configured policy on erasing any persistent user data.
    eraseUserStorage();

    // Bring up fiber scheduler.
    scheduler_init(messageBus);

    for(int i = 0; i < DEVICE_COMPONENT_COUNT; i++)
    {
        if(CodalComponent::components[i])
            CodalComponent::components[i]->init();
    }

    // Seed our random number generator
    seedRandom();

    // Create an event handler to trap any handlers being created for I2C services.
    // We do this to enable initialisation of those services only when they're used,
    // which saves processor time, memeory and battery life.
    messageBus.listen(DEVICE_ID_MESSAGE_BUS_LISTENER, DEVICE_EVT_ANY, this, &MicroBit::onListenerRegisteredEvent);
    messageBus.listen(DEVICE_ID_MESSAGE_BUS_LISTENER, ID_PIN_P0, this, &MicroBit::onP0ListenerRegisteredEvent, MESSAGE_BUS_LISTENER_IMMEDIATE);

#if CONFIG_ENABLED(DMESG_SERIAL_DEBUG)
#if DEVICE_DMESG_BUFFER_SIZE > 0
    codal_dmesg_set_flush_fn(microbit_dmesg_flush);
#endif
#endif

    status |= DEVICE_COMPONENT_STATUS_IDLE_TICK;
    status |= DEVICE_COMPONENT_STATUS_SYSTEM_TICK;

    // Set IRQ priorities for peripherals we use.
    // Note that low values have highest priority, and only 2, 3, 4, 5 and 7 are available with SoftDevice enabled.

    NVIC_SetPriority(TIMER1_IRQn, 7);         // System timer (general purpose)
    NVIC_SetPriority(TIMER2_IRQn, 5);         // ADC timer.
    NVIC_SetPriority(TIMER3_IRQn, 3);         // Cap touch.
    NVIC_SetPriority(TIMER4_IRQn, 3);         // Display and Light Sensing.

    NVIC_SetPriority(SAADC_IRQn, 5);          // Analogue to Digital Converter (microphone etc)
    NVIC_SetPriority(PWM0_IRQn, 5);           // General Purpose PWM on edge connector (servo, square wave sounds)
    NVIC_SetPriority(PWM1_IRQn, 4);           // PCM audio on speaker (high definition sound)
    NVIC_SetPriority(PWM2_IRQn, 3);           // Waveform Generation (neopixel)

    NVIC_SetPriority(RADIO_IRQn, 4);          // Packet radio
    NVIC_SetPriority(UARTE0_UART0_IRQn, 2);   // Serial port
    NVIC_SetPriority(GPIOTE_IRQn, 2);         // Pin interrupt events

    power.readInterfaceRequest();

#if CONFIG_ENABLED(DEVICE_BLE) && CONFIG_ENABLED(MICROBIT_BLE_PAIRING_MODE)
    int i=0;
    // Test if we need to enter BLE pairing mode
    // If a RebootMode Key has been set boot straight into BLE mode
    KeyValuePair* RebootMode = storage.get("RebootMode");
    KeyValuePair* flashIncomplete = storage.get("flashIncomplete");
    sleep(100);
    // Animation
    uint8_t x = 0; uint8_t y = 0;
    bool triple_reset = 0;

#if CONFIG_ENABLED(DEVICE_TRIPLE_RESET_TO_PAIR)
    triple_reset = (microbit_no_init_memory_region.resetClickCount == 3);
#endif

    while (((triple_reset || (buttonA.isPressed() && buttonB.isPressed())) && i<25) || RebootMode != NULL || flashIncomplete != NULL)
    {
        display.image.setPixelValue(x,y,255);
        sleep(50);
        i++; x++;

        // Gradually fill screen
        if(x == 5){
          y++; x = 0;
        }

        if (i == 25 || RebootMode != NULL)
        {
            // Remove KV if it exists
            if(RebootMode != NULL){
                storage.remove("RebootMode");
            }
            delete RebootMode;
            delete flashIncomplete;
            microbit_no_init_memory_region.resetClickCount = 0;

            // Start the BLE stack, if it isn't already running.
            bleManager.init( ManagedString( microbit_friendly_name()), getSerial(), messageBus, storage, true);
            

#if CONFIG_ENABLED(MICROBIT_BLE_UTILITY_SERVICE_PAIRING)
            MICROBIT_DEBUG_DMESG( "UTILITY_SERVICE");
            MicroBitUtilityService::createShared( *ble, messageBus, storage, log);
#endif
            // Enter pairing mode, using the LED matrix for any necessary pairing operations
            bleManager.pairingMode(display, buttonA);
        }
    }
#endif

#if CONFIG_ENABLED(DEVICE_BLE) && CONFIG_ENABLED(MICROBIT_BLE_ENABLED)
    // Start the BLE stack, if it isn't already running.
    bleManager.init( ManagedString( microbit_friendly_name()), getSerial(), messageBus, storage, false);
<<<<<<< HEAD
=======

#if CONFIG_ENABLED(MICROBIT_BLE_UTILITY_SERVICE)
    MICROBIT_DEBUG_DMESG( "UTILITY_SERVICE");
    MicroBitUtilityService::createShared( *ble, messageBus, storage, log);
#endif
#endif
>>>>>>> 2b8b4105

    // Bring up the 64MHz external oscillator.
    sd_clock_hfclk_request();
#else
    NRF_CLOCK->EVENTS_HFCLKSTARTED = 0;
    NRF_CLOCK->TASKS_HFCLKSTART = 1;
    while (NRF_CLOCK->EVENTS_HFCLKSTARTED == 0);
#endif

    // Deschedule for a little while, just to allow for any components that finialise initialisation
    // as a background task, and to allow the power mamanger to repsonse to background events from the KL27
    // before any user code begins running.
    
    sleep(10);

    return DEVICE_OK;
}

/**
  * A callback listener to disable default audio streaming to P0 if an event handler is registered on that pin.
  */
void MicroBit::onP0ListenerRegisteredEvent(Event evt)
{
    audio.setPinEnabled(false);
}

/**
  * A listener to perform actions as a result of Message Bus reflection.
  *
  * In some cases we want to perform lazy instantiation of components, such as
  * the compass and the accelerometer, where we only want to add them to the idle
  * fiber when someone has the intention of using these components.
  */
void MicroBit::onListenerRegisteredEvent(Event evt)
{
    switch(evt.value)
    {
        case DEVICE_ID_BUTTON_AB:
            // A user has registered to receive events from the buttonAB multibutton.
            // Disable click events from being generated by ButtonA and ButtonB, and defer the
            // control of this to the multibutton handler.
            //
            // This way, buttons look independent unless a buttonAB is requested, at which
            // point button A+B clicks can be correclty handled without breaking
            // causal ordering.
            buttonA.setEventConfiguration(DEVICE_BUTTON_SIMPLE_EVENTS);
            buttonB.setEventConfiguration(DEVICE_BUTTON_SIMPLE_EVENTS);
            buttonAB.setEventConfiguration(DEVICE_BUTTON_ALL_EVENTS);
            break;

        case DEVICE_ID_COMPASS:
            compass.requestUpdate();
            break;

        case DEVICE_ID_ACCELEROMETER:
        case DEVICE_ID_GESTURE:
            // A listener has been registered for the accelerometer.
            // The accelerometer uses lazy instantiation, we just need to read the data once to start it running.
            accelerometer.requestUpdate();
            break;

        case DEVICE_ID_THERMOMETER:
            // A listener has been registered for the thermometer.
            // The thermometer uses lazy instantiation, we just need to read the data once to start it running.
            //thermometer.updateSample();
            break;

        case DEVICE_ID_LIGHT_SENSOR:
            // A listener has been registered for the light sensor.
            // The light sensor uses lazy instantiation, we just need to read the data once to start it running.
            //lightSensor.updateSample();
            break;

        case DEVICE_ID_SYSTEM_LEVEL_DETECTOR:
            // A listener has been registered for the level detector.
            // The level detector uses lazy instantiation, we just need to read the data once to start it running.
            //audio.level->getValue();
            // The level detector requires that we enable constant listening, otherwise no events will be emitted.
            audio.levelSPL->activateForEvents( true );
            break;

        case DEVICE_ID_MICROPHONE:
            // A listener has been registered for the level detector SPL.
            // The level detector SPL uses lazy instantiation, we just need to read the data once to start it running.
            audio.levelSPL->getValue();
            break;
    }
}


/**
 * Perfom scheduler idle
*/
void MicroBit::schedulerIdle()
{
    if ( power.waitingForDeepSleep())
    {
#if CONFIG_ENABLED(DEVICE_BLE) && CONFIG_ENABLED(MICROBIT_BLE_ENABLED)
        if ( bleManager.getConnected())
        {
            power.cancelDeepSleep();
            target_wait_for_event();
            return;
        }
#endif
        if ( power.readyForDeepSleep())
        {
            if ( power.startDeepSleep() == DEVICE_OK)
                return;
        }
    }

    target_wait_for_event();
}

/**
  * A periodic callback invoked by the fiber scheduler idle thread.
  * We use this for any low priority, backgrounf housekeeping.
  *
  */
void MicroBit::idleCallback()
{
#if CONFIG_ENABLED(DMESG_SERIAL_DEBUG)
#if DEVICE_DMESG_BUFFER_SIZE > 0
    codal_dmesg_flush();
#endif
#endif
}

/**
  * Periodic callback from Device system timer.
  *
  */
void MicroBit::periodicCallback()
{
    // Zero our reset_count once the micro:bit has been running for half a second
    static int timeout = 500 / (SCHEDULER_TICK_PERIOD_US/1000);

    if (timeout-- == 0 && microbit_no_init_memory_region.resetClickCount != 0)
    {
        microbit_no_init_memory_region.resetClickCount = 0;
        status &= ~DEVICE_COMPONENT_STATUS_SYSTEM_TICK;
    }
}

/**
 * Determines if any persistent storage needs to be erased following the reprogramming
 * of the micro:bit.
 *
 * @param forceErase Force an erase of user data, even if we have not detected a reflash event.
 */
void MicroBit::eraseUserStorage(bool forceErase)
{
    uint32_t zero = 0;
    uint32_t reset_value;
    NRF52FlashManager f(0, 128, 4096);

    f.read(&reset_value, (uint32_t) &reflash_status, 1);

    // If there is no indication of a reflash event, there's nothing to do.
    if (!(reset_value || forceErase))
        return;

    // Clear our flag if we have been reflashed
    if (reset_value)
        f.write((uint32_t) &reflash_status, &zero, 1);

    // Determine if our flash contains a recognised file system. If so, invalidate it.
#if (CONFIG_MICROBIT_ERASE_USER_DATA_ON_REFLASH == 1)
    log.invalidate();
#endif
}

void microbit_dmesg_flush()
{
#if CONFIG_ENABLED(DMESG_SERIAL_DEBUG)
#if DEVICE_DMESG_BUFFER_SIZE > 0
    if (codalLogStore.ptr > 0 && microbit_device_instance)
    {
        for (uint32_t i=0; i<codalLogStore.ptr; i++)
            ((MicroBit *)microbit_device_instance)->serial.putc(codalLogStore.buffer[i]);

        codalLogStore.ptr = 0;
    }
#endif
#endif
}
<|MERGE_RESOLUTION|>--- conflicted
+++ resolved
@@ -286,15 +286,13 @@
 #if CONFIG_ENABLED(DEVICE_BLE) && CONFIG_ENABLED(MICROBIT_BLE_ENABLED)
     // Start the BLE stack, if it isn't already running.
     bleManager.init( ManagedString( microbit_friendly_name()), getSerial(), messageBus, storage, false);
-<<<<<<< HEAD
-=======
 
 #if CONFIG_ENABLED(MICROBIT_BLE_UTILITY_SERVICE)
     MICROBIT_DEBUG_DMESG( "UTILITY_SERVICE");
     MicroBitUtilityService::createShared( *ble, messageBus, storage, log);
 #endif
-#endif
->>>>>>> 2b8b4105
+
+#endif
 
     // Bring up the 64MHz external oscillator.
     sd_clock_hfclk_request();
